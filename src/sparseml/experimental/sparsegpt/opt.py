--- conflicted
+++ resolved
@@ -16,7 +16,6 @@
 import torch
 import torch.nn as nn
 
-<<<<<<< HEAD
 from sparseml.experimental.sparsegpt.layer_compressor import (
     BaseCompressor,
     LayerCompressor,
@@ -26,12 +25,6 @@
     SmoothQuantModelPreprocessor,
 )
 from sparseml.experimental.sparsegpt.sequential import SequentialSparseGPT
-=======
-from sparseml.experimental.sparsegpt.layer_compressor import BaseCompressor, LayerCompressor
-from sparseml.experimental.sparsegpt.model_preprocessor import QuantizationModelPreprocessor
-from sparseml.experimental.sparsegpt.sequential import SequentialSparseGPT
-from sparseml.experimental.sparsegpt.utils import catch, execute_offloaded_module, ppl_eval_general
->>>>>>> 4597497a
 
 
 class SequentialSparseGPT_OPT(SequentialSparseGPT):
@@ -47,13 +40,78 @@
     def compress(
         self, dataloader=None, nsamples: int = None, dev: str = "cuda:0", **kwargs
     ):
-
-        cached_inputs = cache_attention_inputs(self.model, dataloader, dev, nsamples)
-
-        outputs = cached_inputs.pop("inputs")
-        outputs = [o[0] for o in outputs]
-        cached_inputs.update({"outputs": outputs})
-        return self.model, cached_inputs
+        model = self.model
+        layers = model.model.decoder.layers
+        nsamples = len(dataloader) if nsamples is None else nsamples
+
+        use_cache = model.config.use_cache
+        model.config.use_cache = False
+
+        model.model.decoder.embed_tokens = model.model.decoder.embed_tokens.to(dev)
+        model.model.decoder.embed_positions = model.model.decoder.embed_positions.to(
+            dev
+        )
+        if (
+            hasattr(model.model.decoder, "project_out")
+            and model.model.decoder.project_out
+        ):
+            model.model.decoder.project_out = model.model.decoder.project_out.to(dev)
+        if (
+            hasattr(model.model.decoder, "project_in")
+            and model.model.decoder.project_in
+        ):
+            model.model.decoder.project_in = model.model.decoder.project_in.to(dev)
+        layers[0] = layers[0].to(dev)
+
+        dtype = next(iter(model.parameters())).dtype
+        inps = torch.zeros(
+            (nsamples, model.seqlen, model.config.hidden_size), dtype=dtype, device=dev
+        )
+        cache = {"i": 0, "attention_mask": None}
+
+        class Catcher(nn.Module):
+            def __init__(self, module):
+                super().__init__()
+                self.module = module
+
+            def forward(self, inp, **kwargs):
+                inps[cache["i"]] = inp
+                cache["i"] += 1
+                cache["attention_mask"] = kwargs["attention_mask"]
+                raise ValueError
+
+        layers[0] = Catcher(layers[0])
+        for batch in dataloader:
+            try:
+                model(batch[0].to(dev))
+            except ValueError:
+                pass
+        layers[0] = layers[0].module
+
+        layers[0] = layers[0].cpu()
+        model.model.decoder.embed_tokens = model.model.decoder.embed_tokens.cpu()
+        model.model.decoder.embed_positions = model.model.decoder.embed_positions.cpu()
+        if (
+            hasattr(model.model.decoder, "project_out")
+            and model.model.decoder.project_out
+        ):
+            model.model.decoder.project_out = model.model.decoder.project_out.cpu()
+        if (
+            hasattr(model.model.decoder, "project_in")
+            and model.model.decoder.project_in
+        ):
+            model.model.decoder.project_in = model.model.decoder.project_in.cpu()
+        torch.cuda.empty_cache()
+
+        attention_mask = cache["attention_mask"]
+
+        extras = {
+            "use_cache": use_cache,
+            "outputs": inps.unsqueeze(1),
+            "attention_mask": attention_mask,
+        }
+        self.model = model
+        return model, extras
 
 
 class OPTDecoderLayerCompressor(LayerCompressor):
@@ -64,90 +122,16 @@
     ...
 
 
-def cache_attention_inputs(model, data_loader, device, nsamples):
-    model.model.decoder.embed_tokens.to(device)
-    model.model.decoder.embed_positions.to(device)
-    if (
-            hasattr(model.model.decoder, "project_out")
-            and model.model.decoder.project_out
-    ):
-        model.model.decoder.project_out.to(device)
-    if (
-            hasattr(model.model.decoder, "project_in")
-            and model.model.decoder.project_in
-    ):
-        model.model.decoder.project_in.to(device)
-
-    model.model.decode.layers[0].to(device)
-    cached_inputs = catch(model, model.model.decoder.layers[0], ["attention_mask"], data_loader, nsamples)
-
-    model.model.decoder.embed_tokens.cpu()
-    model.model.decoder.embed_positions.cpu()
-    if (
-            hasattr(model.model.decoder, "project_out")
-            and model.model.decoder.project_out
-    ):
-        model.model.decoder.project_out.cpu()
-    if (
-            hasattr(model.model.decoder, "project_in")
-            and model.model.decoder.project_in
-    ):
-        model.model.decoder.project_in.cpu()
-
-    model.model.decode.layers[0].cpu()
-    torch.cuda.empty_cache()
-    return cached_inputs
-
-
-def opt_forward(model, data_loader, device, nsamples=None):
-    # Catch attention mask
-    cached_inputs = cache_attention_inputs(model, data_loader, device, nsamples)
-    buffer = [b[0] for b in cached_inputs.pop("inputs")]
-    for layer in model.model.layers:
-        buffer = execute_offloaded_module(
-            layer,
-            buffer,
-            device,
-            cached_inputs=cached_inputs,
-            use_cache=False,
-        )
-        buffer = [b[0] for b in buffer]
-
-    del cached_inputs
-    torch.cuda.empty_cache()
-
-    if model.model.decoder.final_layer_norm is not None:
-        buffer = execute_offloaded_module(
-            model.model.decoder.final_layer_norm,
-            buffer,
-            device,
-        )
-    if model.model.decoder.project_out is not None:
-        buffer = execute_offloaded_module(
-            model.model.decoder.project_out,
-            buffer,
-            device,
-        )
-    logits = execute_offloaded_module(
-        model.lm_head,
-        buffer,
-        device,
-    )
-
-    return logits
-
-
-
 def prepare_sparsegpt(model, dataloader, args, **kwargs) -> SequentialSparseGPT:
     model_preprocessors = []
+    if args.smoothquant and args.smooth_activation_file is not None:
+        model_preprocessors.append(
+            SmoothQuantModelPreprocessor(model, args.smooth_activation_file)
+        )
     if args.recipe:
         model_preprocessors.append(
             QuantizationModelPreprocessor(
-                model,
-                args.recipe,
-                dataloader,
-                args.observer_batches,
-                opt_forward,
+                model, args.recipe, dataloader, args.observer_batches
             )
         )
     bottom_compressor = OPTBottomCompressor(model)
@@ -164,6 +148,7 @@
 
 def load_model(args):
     model = args.model
+    import torch
 
     def skip(*args, **kwargs):
         pass
@@ -307,23 +292,29 @@
     return trainloader, valenc, tokenizer
 
 
-def ppl_eval(
-        args,
-        model,
-        dataloader,
-        dev,
-        nsamples=None,
-        max_samples_per_iteration=128,
-):
-    return ppl_eval_general(
-        opt_forward,
-        model,
-        dataloader,
-        dev,
-        nsamples,
-        max_samples_per_iteration,
+@torch.no_grad()
+def ppl_eval(args, model, testenc, dev):
+    print("Evaluating ...")
+
+    testenc = testenc.input_ids
+    nsamples = testenc.numel() // model.seqlen
+
+    use_cache = model.config.use_cache
+    model.config.use_cache = False
+    layers = model.model.decoder.layers
+
+    model.model.decoder.embed_tokens = model.model.decoder.embed_tokens.to(dev)
+    model.model.decoder.embed_positions = model.model.decoder.embed_positions.to(dev)
+    if hasattr(model.model.decoder, "project_out") and model.model.decoder.project_out:
+        model.model.decoder.project_out = model.model.decoder.project_out.to(dev)
+    if hasattr(model.model.decoder, "project_in") and model.model.decoder.project_in:
+        model.model.decoder.project_in = model.model.decoder.project_in.to(dev)
+    layers[0] = layers[0].to(dev)
+
+    dtype = next(iter(model.parameters())).dtype
+    inps = torch.zeros(
+        (nsamples, model.seqlen, model.config.hidden_size), dtype=dtype, device=dev
     )
-<<<<<<< HEAD
     cache = {"i": 0, "attention_mask": None}
 
     class Catcher(nn.Module):
@@ -408,6 +399,4 @@
     print(f"Perplexity: {ppl.item():3f}")
 
     model.config.use_cache = use_cache
-    return ppl.item()
-=======
->>>>>>> 4597497a
+    return ppl.item()