--- conflicted
+++ resolved
@@ -15,12 +15,9 @@
 
 from abc import ABC, abstractmethod
 
-<<<<<<< HEAD
-=======
 from sparseml.core.event import Event
 from sparseml.core.state import State
 
->>>>>>> 7236de71
 
 __all__ = ["ModifierInterface"]
 
