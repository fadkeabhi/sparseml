--- conflicted
+++ resolved
@@ -31,10 +31,6 @@
 
 
 class ModifiableModelPyTorch(ModifiableModel[Module, Module, Parameter]):
-<<<<<<< HEAD
-
-=======
->>>>>>> 9635acb0
     def __init__(self, framework=None, model=None):
         super().__init__(framework=framework, model=model)
 
