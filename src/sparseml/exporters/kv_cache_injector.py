--- conflicted
+++ resolved
@@ -12,11 +12,7 @@
 # See the License for the specific language governing permissions and
 # limitations under the License.
 
-<<<<<<< HEAD
-
-=======
 import json
->>>>>>> c6e6353b
 from copy import deepcopy
 from pathlib import Path
 from typing import Any, Dict, Union
