# Copyright (c) 2021 - present / Neuralmagic, Inc. All Rights Reserved.
#
# Licensed under the Apache License, Version 2.0 (the "License");
# you may not use this file except in compliance with the License.
# You may obtain a copy of the License at
#
#    http://www.apache.org/licenses/LICENSE-2.0
#
# Unless required by applicable law or agreed to in writing,
# software distributed under the License is distributed on an "AS IS" BASIS,
# WITHOUT WARRANTIES OR CONDITIONS OF ANY KIND, either express or implied.
# See the License for the specific language governing permissions and
# limitations under the License.

"""
Code related to managers that is shared across frameworks.
Managers control groups of modifiers to allow modifying the training process of a model;
ex to perform model pruning.
"""

import json
import logging
import math
from collections import OrderedDict
from copy import deepcopy
from functools import cmp_to_key
from typing import Any, Dict, Generator, List, Optional, Union

from sparseml.optim.modifier import BaseModifier, BaseObject, ModifierProp
from sparseml.sparsification.types import SparsificationTypes
from sparseml.utils import RECIPE_METADATA_KEY, clean_path, create_parent_dirs


__all__ = ["BaseManager"]

_LOGGER = logging.getLogger(__name__)


class BaseManager(BaseObject):
    """
    Parent class meant to be used for all managers.
    Handles base implementations for properties and methods.

    :param modifiers: the modifiers to wrap
    :metadata: additional (to the information provided in the recipe) data to be
        preserved and possibly utilized - for reproducibility and completeness
    """

    def __init__(
        self,
        modifiers: Union[List[BaseModifier], Dict[str, List[BaseModifier]]],
        metadata: Optional[Dict[str, Any]] = None,
        **kwargs,
    ):
        super().__init__(**kwargs)

        self._metadata = metadata if metadata else None
        if self._metadata is not None:
            self._info_log_metadata()

        if isinstance(modifiers, List):
            # sort modifiers by when they start and end so that later modifiers
            # can overwrite in a deterministic order such as when initializing
            self._modifiers = _sort_modifiers_list(modifiers)
        elif isinstance(modifiers, Dict):
            # staged recipe
            # sort modifiers of each stage by start/end as above then sort stages
            # by their modifiers
            modifiers = {
                stage: _sort_modifiers_list(stage_modifiers)
                for stage, stage_modifiers in modifiers.items()
            }
            self._modifiers = OrderedDict(
                sorted(
                    modifiers.items(),
                    key=cmp_to_key(
                        lambda item_1, item_2: BaseModifier.comparator_lists(
                            item_1[1], item_2[1]
                        )
                    ),
                )
            )

        else:
            raise ValueError(
                "modifiers type must be List[BaseModifier] or "
                f"Dict[str, List[BaseModifier]] found {type(modifiers)}"
            )

    def __del__(self):
        for mod in self.iter_modifiers():
            del mod

        self._modifiers.clear()

    def __str__(self) -> str:
        return "\n".join(self.to_string_lines())

    def __eq__(self, compare: object) -> bool:
        return str(self) == str(compare)

    @property
    def metadata(self):
        return self._metadata

<<<<<<< HEAD
=======
    def num_stages(self) -> int:
        """
        Return the number of stages of the recipe
        :return: number of stages
        """
        if isinstance(self.modifiers, dict):
            return len(self.modifiers)
        else:
            return 1

>>>>>>> 1db70be5
    @metadata.setter
    def metadata(self, value):
        self._metadata = value

    @classmethod
    def compose_staged(
        cls,
        base_recipe: Union[str, "BaseManager"],
        additional_recipe: Union[str, "BaseManager"],
        keep_original_epochs: bool = False,
        save_path: Optional[str] = None,
    ) -> "BaseManager":
        """
        composes two recipes into a multi-stage recipe where epochs
        for additional_recipe are overwritten to come after base_recipe

        :param base_recipe: base recipe to compose multi stage recipe with.
            May be a string YAML recipe, file path, or Manager object
        :param additional_recipe: additional recipe whose stages will be added
            to the base recipe. epoch ranges for additional_recipe will be adjusted
            to come after base_recipe unless keep_original_epochs is set.
            May be a string YAML recipe, file path, or Manager object
        :param keep_original_epochs: by default, epochs in additional_recipe will
            be overwritten to come after base_recipe. setting keep_original_epochs
            to True prevents this behavior. Default is False
        :param save_path: optional path string; if provided, will be used to
            immediately save the combined multi-stage recipe to yaml
        :return: framework Manager object with the loaded composed recipe
        """

        # will load using class implementation of from_yaml
        # will fail from BaseModifier
        if isinstance(base_recipe, BaseManager):
            base_recipe = str(base_recipe)
        base_recipe = cls.from_yaml(base_recipe)

        if isinstance(additional_recipe, BaseManager):
            additional_recipe = str(additional_recipe)
        additional_recipe = cls.from_yaml(additional_recipe)

        # Both base_recipe and additional_recipe are non-staged_recipes
        if isinstance(base_recipe.modifiers, List) and isinstance(
            additional_recipe.modifiers, List
        ):
            # Need to generate stage names for two standard recipes
            base_stage_name, additional_stage_name = "stage_0", "stage_1"

            base_stages = {base_stage_name: base_recipe.modifiers}
            additional_stages = {additional_stage_name: additional_recipe.modifiers}

            base_recipe.metadata[base_stage_name] = base_recipe.metadata.pop(
                RECIPE_METADATA_KEY
            )
            additional_recipe.metadata[
                additional_stage_name
            ] = additional_recipe.metadata.pop(RECIPE_METADATA_KEY)

        # Base_recipe is staged recipe and additional_recipe is not
        elif isinstance(base_recipe.modifiers, OrderedDict) and isinstance(
            additional_recipe.modifiers, List
        ):

            base_stages = base_recipe.modifiers

            additional_stage_name = f"stage_{len(base_stages) + 1}"
            if additional_stage_name in base_stages.keys():
                raise ValueError(
                    f"Generated new stage name: {additional_stage_name}, "
                    "but there already exists"
                    "a stage with that name in the checkpoint file. "
                    "Please edit the stage name in the checkpoint file."
                )

            additional_stages = {additional_stage_name: additional_recipe.modifiers}

            additional_recipe.metadata[
                additional_stage_name
            ] = additional_recipe.metadata.pop(RECIPE_METADATA_KEY)

        # Additional_recipe is staged recipe and base_recipe is not
        elif isinstance(base_recipe.modifiers, List) and isinstance(
            additional_recipe.modifiers, OrderedDict
        ):
            additional_stages = additional_recipe.modifiers

            base_stage_name = f"pre_{list(additional_stages.keys())[0]}"

            base_stages = {base_stage_name: base_recipe.modifiers}

            base_recipe.metadata[base_stage_name] = base_recipe.metadata.pop(
                RECIPE_METADATA_KEY
            )

        # Both recipes are staged.
        else:
            base_stages = base_recipe.modifiers
            additional_stages = additional_recipe.modifiers

        base_keys = set(base_stages.keys())
        additional_keys = set(additional_stages.keys())
        keys_intersection = base_keys.intersection(additional_keys)
        if keys_intersection:
            raise ValueError(
                "base and additional recipe must not share any stage names. "
                f"found overlapping stage names: {list(keys_intersection)}"
            )

        if not keep_original_epochs:
            # update additional modifier epochs
            base_end_epoch = base_recipe.max_epochs

            # make sure that for the modifiers in base_stages
            # with the initial attribute `end_epoch` = -1,
            # this attribute value is replaced with `base_end_epoch`
            for base_modifiers in base_stages.values():
                for base_modifier in base_modifiers:
                    if (
                        hasattr(base_modifier, "end_epoch")
                        and base_modifier.end_epoch == -1
                    ):
                        base_modifier._init_end = base_end_epoch
                        base_modifier.end_epoch = base_end_epoch

            for additional_modifiers in additional_stages.values():
                for additional_modifier in additional_modifiers:
                    if (
                        hasattr(additional_modifier, "end_epoch")
                        and additional_modifier.end_epoch != -1
                    ):
                        # if end_epoch == -1, the .end_epoch is being
                        # assumed implicitly and does not need to be
                        # incremented
                        additional_modifier.end_epoch += base_end_epoch
                    if hasattr(additional_modifier, "start_epoch"):
                        additional_modifier.start_epoch += base_end_epoch

        combined_stages = base_stages
        combined_stages.update(additional_stages)

        combined_metadata = base_recipe.metadata
        combined_metadata.update(additional_recipe.metadata)

        combined_manager = cls(combined_stages, combined_metadata)

        if save_path:
            combined_manager.save(save_path)

        return combined_manager

    @ModifierProp(serializable=False)
    def modifiers(self) -> Union[List[BaseModifier], Dict[str, List[BaseModifier]]]:
        """
        :return: list of all SparseML modifiers in the managed recipe or dictionary
            of modifier stages to list of those modifiers
        """
        return self._modifiers

    @ModifierProp(serializable=False)
    def epoch_modifiers(self) -> List[BaseModifier]:
        """
        :return: list of all SparseML modifiers in the managed recipe that modify the
            epoch range
        """
        return [
            mod
            for mod in self.iter_modifiers()
            if SparsificationTypes.epoch in mod.sparsification_types
        ]

    @ModifierProp(serializable=False)
    def learning_rate_modifiers(self) -> List[BaseModifier]:
        """
        :return: list of all SparseML modifiers in the managed recipe that modify the
            LearningRate schedule
        """
        return [
            mod
            for mod in self.iter_modifiers()
            if SparsificationTypes.learning_rate in mod.sparsification_types
        ]

    @ModifierProp(serializable=False)
    def pruning_modifiers(self) -> List[BaseModifier]:
        """
        :return: list of all SparseML modifiers in the managed recipe that manage
            model sparsity
        """
        return [
            mod
            for mod in self.iter_modifiers()
            if SparsificationTypes.pruning in mod.sparsification_types
        ]

    @ModifierProp(serializable=False)
    def quantization_modifiers(self) -> List[BaseModifier]:
        """
        :return: list of all SparseML modifiers in the managed recipe that manage
            model quantization
        """
        return [
            mod
            for mod in self.iter_modifiers()
            if SparsificationTypes.quantization in mod.sparsification_types
        ]

    @ModifierProp(serializable=False)
    def distillation_modifiers(self) -> List[BaseModifier]:
        """
        :return: list of all SparseML modifiers in the managed recipe that manage
            Distillation
        """
        return [
            mod
            for mod in self.iter_modifiers()
            if SparsificationTypes.distillation in mod.sparsification_types
        ]

    @ModifierProp(serializable=False)
    def structured_modifiers(self) -> List[BaseModifier]:
        """
        :return: list of all SparseML modifiers in the managed recipe that manage
            structure changes to a model such as layer pruning, fitler pruning,
            and quantization
        """
        return [
            mod
            for mod in self.iter_modifiers()
            if SparsificationTypes.structured in mod.sparsification_types
        ]

    @ModifierProp(serializable=False)
    def min_epochs(self) -> int:
        """
        :return: the minimum epochs required by any of the modifiers under the manager
        """
        vals = []
        vals.extend(
            [
                math.floor(mod.start_epoch)
                for mod in self.iter_modifiers()
                if mod.start_epoch > -1
            ]
        )
        vals.extend(
            [
                math.floor(mod.end_epoch)
                for mod in self.iter_modifiers()
                if mod.end_epoch > -1
            ]
        )

        return min(vals) if len(vals) > 0 else -1

    @ModifierProp(serializable=False)
    def max_epochs(self) -> int:
        """
        :return: the maximum number of epochs required by any of the modifiers
            under the manager
        """
        vals = []
        vals.extend(
            [
                math.ceil(mod.start_epoch)
                for mod in self.iter_modifiers()
                if mod.start_epoch > -1
            ]
        )
        vals.extend(
            [
                math.ceil(mod.end_epoch)
                for mod in self.iter_modifiers()
                if mod.end_epoch > -1
            ]
        )

        return max(vals) if len(vals) > 0 else -1

    def save(self, file_path: str, include_metadata: bool = True):
        """
        :param file_path: the file path to save the yaml config representation to
        :param include_metadata: boolean indicator whether metadata shall be
            appended to the yaml file before saving. Default is True.
        """
        file_path = clean_path(file_path)
        create_parent_dirs(file_path)

        with open(file_path, "w") as yaml_file:
            yaml_file.write("\n".join(self.to_string_lines(include_metadata)))

    def finalize_and_save_structured_modifiers(self, file_path: str):
        """
        saves a recipe containing only the structure modifiers of this
        manager. start and end epochs are overwritten so that they will
        be applied by epoch 0 in order

        :param file_path: file path to save the yaml recipe to
        """
        structured_modifiers = [deepcopy(mod) for mod in self.structured_modifiers]
        min_epoch = (-1.0 * len(structured_modifiers)) - 1
        for mod in structured_modifiers:
            if hasattr(mod, "start_epoch"):
                mod.start_epoch = min_epoch
            if hasattr(mod, "end_epoch"):
                mod.end_epoch = min_epoch
            min_epoch += 1

        structured_stage = {"structured_initialize_stage": structured_modifiers}
        structured_recipe_lines = self.modifiers_list_to_string_lines(structured_stage)
        structured_recipe_yaml = "\n".join(structured_recipe_lines)

        file_path = clean_path(file_path)
        create_parent_dirs(file_path)

        with open(file_path, "w") as yaml_file:
            yaml_file.write(structured_recipe_yaml)

    def iter_modifiers(self) -> Generator[None, None, BaseModifier]:
        """
        :return: generator for modifiers of this manager
        """
        modifiers_dict = (
            {"": self._modifiers}
            if isinstance(self._modifiers, List)
            else self._modifiers
        )
        for modifiers_list in modifiers_dict.values():
            for mod in modifiers_list:
                yield mod

    def to_string_lines(self, include_metadata: bool = True) -> List[str]:
        """
        :param include_metadata: boolean indicator whether metadata shall be
            appended to the yaml file before saving. Default is False.
        :return: a list of lines for a string / yaml representation of this instance
        """
        yaml_str_lines = ["version: 1.1.0", ""]
        # parse standard recipe
        if isinstance(self.modifiers, List):
            if include_metadata and self._metadata:
                yaml_str_lines.extend(self.metadata_to_string_lines())
            yaml_str_lines.append("modifiers:")
            yaml_str_lines.extend(self.modifiers_list_to_string_lines(self.modifiers))
        # parse staged recipe
        else:
            yaml_str_lines.extend(
                self.modifiers_to_string_lines(self.modifiers, include_metadata)
            )

        return yaml_str_lines

    def metadata_to_string_lines(self, stage: str = None) -> List[str]:
        """
        Parse `self._metadata` into list of strings.
        :param stage: Name of the current recipe stage.
            If stage = None, we are dealing with standard, unstaged recipe.
        :return: a list of lines for a string / yaml representation of the
            metadata for the given stage in the manager
        """
        yaml_str_lines = []

        if stage:
            yaml_str_lines.append(f"  {RECIPE_METADATA_KEY}:")
            if not isinstance(self._metadata[stage], dict):
                yaml_str_lines[-1] += f" {self._metadata[stage]}"
            else:
                yaml_str_lines = _nested_dict_to_lines(
                    self._metadata[stage], yaml_str_lines, nesting_depth=2
                )

        else:
            yaml_str_lines.append(f"{RECIPE_METADATA_KEY}:")
            if not isinstance(self._metadata, dict):
                yaml_str_lines[-1] += f" {self._metadata}"
            else:
                yaml_str_lines = _nested_dict_to_lines(
                    self._metadata[RECIPE_METADATA_KEY], yaml_str_lines
                )

        yaml_str_lines.append("")
        return yaml_str_lines

    def modifiers_to_string_lines(
        self,
        modifiers: Union[List[BaseModifier], Dict[str, List[BaseModifier]]],
        include_metadata: bool = True,
    ) -> List[str]:
        """
        :param modifiers: the modifiers to convert into string / yaml representation
            for within the manage
        :param include_metadata: boolean indicator whether metadata shall be
            appended to the yaml file before saving.
        :return: a list of lines for a string / yaml representation of the
            modifiers in the manager
        """

        yaml_str_lines = []
        for stage, stage_modifiers in modifiers.items():
            # stage name for yaml dict
            yaml_str_lines.append(f"{stage}:")

            if include_metadata and self._metadata:
                yaml_str_lines.extend(self.metadata_to_string_lines(stage))

            # put all modifiers in stage into single modifier group
            yaml_str_lines.append(f"  {stage}_modifiers:")
            stage_yaml_str_lines = self.modifiers_list_to_string_lines(stage_modifiers)
            for stage_yaml_line in stage_yaml_str_lines:
                # add indentation to each modifier yaml str
                yaml_str_lines.append(f"  {stage_yaml_line}")
            # add blank line
            yaml_str_lines.append("")
        return yaml_str_lines

    def modifiers_list_to_string_lines(
        self, modifiers: List[BaseModifier]
    ) -> List[str]:
        """
        :param modifiers: the modifiers to convert into string / yaml representation
            for within the manage
        :return: a list of lines for a string / yaml representation of the
            modifiers in the manager
        """
        yaml_str_lines = []

        for mod in modifiers:
            mod_yaml = str(mod)
            mod_yaml_lines = mod_yaml.splitlines()

            for index, line in enumerate(mod_yaml_lines):
                if index == 0:
                    yaml_str_lines.append("    - {}".format(line))
                else:
                    yaml_str_lines.append("    {}".format(line))

            yaml_str_lines.append("")

        return yaml_str_lines

    def qat_active(self, epoch: float) -> bool:
        """
        :param epoch: the epoch to check if quantization aware training will be
            active during
        :return: True if quantization aware training will be active at the start
            of or within the given epoch, False otherwise
        """
        quant_modifiers = self.quantization_modifiers

        return (
            min(mod.start_epoch for mod in quant_modifiers) < epoch + 1
            if quant_modifiers
            else False
        )

    def _info_log_metadata(self):
        metadata_str = json.dumps(self._metadata, indent=1)
        _LOGGER.info(f"Created recipe manager with metadata: {metadata_str}")


def _sort_modifiers_list(modifiers: List[BaseModifier]) -> List[BaseModifier]:
    return sorted(modifiers, key=cmp_to_key(BaseModifier.comparator))


def _nested_dict_to_lines(
    dict1: dict, yaml_str_lines: List[str], nesting_depth: int = 1
) -> List[str]:
    indentation = "  "

    if dict1 is None:
        return yaml_str_lines

    for key, value in dict1.items():
        if isinstance(value, dict):
            # add data for the current nesting level and
            # move deeper to the next nesting level
            yaml_str_lines.append(indentation * nesting_depth + f"{key}:")
            yaml_str_lines = _nested_dict_to_lines(
                value, yaml_str_lines, nesting_depth + 1
            )
        else:
            # reached maximum nesting level.
            yaml_str_lines.append(indentation * nesting_depth + f"{key}: {value}")
    return yaml_str_lines<|MERGE_RESOLUTION|>--- conflicted
+++ resolved
@@ -103,8 +103,6 @@
     def metadata(self):
         return self._metadata
 
-<<<<<<< HEAD
-=======
     def num_stages(self) -> int:
         """
         Return the number of stages of the recipe
@@ -115,7 +113,7 @@
         else:
             return 1
 
->>>>>>> 1db70be5
+
     @metadata.setter
     def metadata(self, value):
         self._metadata = value
